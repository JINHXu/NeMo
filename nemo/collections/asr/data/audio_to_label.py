--- conflicted
+++ resolved
@@ -11,15 +11,11 @@
 # WITHOUT WARRANTIES OR CONDITIONS OF ANY KIND, either express or implied.
 # See the License for the specific language governing permissions and
 # limitations under the License.
-<<<<<<< HEAD
-import math
-from typing import Dict, List, Optional
-=======
+
 import io
 import math
 import os
 from typing import Dict, List, Optional, Union
->>>>>>> 14904fd0
 
 import braceexpand
 import torch
@@ -281,13 +277,6 @@
         load_audio (bool): Dataset parameter.
             Controls whether the dataloader loads the audio signal and transcript or just the transcript.
             Defaults to True.
-<<<<<<< HEAD
-        time_length (float): time length of slice (in seconds) # Pass this only for speaker recognition and VAD task 
-        shift_length (float): amount of shift of window for generating the frame for VAD task. in a batch # Pass this only for VAD task during inference.
-        normalize_audio (float): todo
-        
-=======
->>>>>>> 14904fd0
     """
 
     @property
@@ -316,12 +305,6 @@
         max_duration: Optional[float] = None,
         trim: bool = False,
         load_audio: bool = True,
-<<<<<<< HEAD
-        time_length: Optional[float] = 8,
-        shift_length: Optional[float] = 1,
-        normalize_audio: bool = False
-=======
->>>>>>> 14904fd0
     ):
         super().__init__()
         self.collection = collections.ASRSpeechLabel(
@@ -331,15 +314,6 @@
         self.featurizer = featurizer
         self.trim = trim
         self.load_audio = load_audio
-<<<<<<< HEAD
-        self.time_length = time_length
-        self.shift_length = shift_length
-        self.normalize_audio = normalize_audio
-
-        logging.info("Time length considered for collate func is {}".format(time_length))
-        logging.info("Shift length considered for collate func is {}".format(shift_length))
-=======
->>>>>>> 14904fd0
 
         self.labels = labels if labels else self.collection.uniq_labels
         self.num_classes = len(self.labels)
@@ -352,148 +326,6 @@
         for idx in range(len(self.labels[:5])):
             logging.debug(" label id {} and its mapped label {}".format(idx, self.id2label[idx]))
 
-<<<<<<< HEAD
-    def fixed_seq_collate_fn(self, batch):
-        """collate batch of audio sig, audio len, tokens, tokens len
-        Args:
-            batch (Optional[FloatTensor], Optional[LongTensor], LongTensor,
-                LongTensor):  A tuple of tuples of signal, signal lengths,
-                encoded tokens, and encoded tokens length.  This collate func
-                assumes the signals are 1d torch tensors (i.e. mono audio).
-        """
-        fixed_length = self.featurizer.sample_rate * self.time_length
-        _, audio_lengths, _, tokens_lengths = zip(*batch)
-
-        has_audio = audio_lengths[0] is not None
-        fixed_length = int(min(fixed_length, max(audio_lengths)))
-
-        audio_signal, tokens, new_audio_lengths = [], [], []
-        for sig, sig_len, tokens_i, _ in batch:
-            if has_audio:
-                sig_len = sig_len.item()
-                chunck_len = sig_len - fixed_length
-
-                if chunck_len < 0:
-                    repeat = fixed_length // sig_len
-                    rem = fixed_length % sig_len
-                    sub = sig[-rem:] if rem > 0 else torch.tensor([])
-                    rep_sig = torch.cat(repeat * [sig])
-                    signal = torch.cat((rep_sig, sub))
-                    new_audio_lengths.append(torch.tensor(fixed_length))
-                else:
-                    start_idx = torch.randint(0, chunck_len, (1,)) if chunck_len else torch.tensor(0)
-                    end_idx = start_idx + fixed_length
-                    signal = sig[start_idx:end_idx]
-                    new_audio_lengths.append(torch.tensor(fixed_length))
-
-                audio_signal.append(signal)
-            tokens.append(tokens_i)
-
-        if has_audio:
-            audio_signal = torch.stack(audio_signal)
-            audio_lengths = torch.stack(new_audio_lengths)
-        else:
-            audio_signal, audio_lengths = None, None
-        tokens = torch.stack(tokens)
-        tokens_lengths = torch.stack(tokens_lengths)
-
-        return audio_signal, audio_lengths, tokens, tokens_lengths
-
-    def sliced_seq_collate_fn(self, batch):
-        """collate batch of audio sig, audio len, tokens, tokens len
-        Args:
-            batch (Optional[FloatTensor], Optional[LongTensor], LongTensor,
-                LongTensor):  A tuple of tuples of signal, signal lengths,
-                encoded tokens, and encoded tokens length.  This collate func
-                assumes the signals are 1d torch tensors (i.e. mono audio).
-        """
-        slice_length = self.featurizer.sample_rate * self.time_length
-        _, audio_lengths, _, tokens_lengths = zip(*batch)
-        shift = self.shift_length * self.featurizer.sample_rate
-        has_audio = audio_lengths[0] is not None
-
-        audio_signal, num_slices, tokens, audio_lengths = [], [], [], []
-        for sig, sig_len, tokens_i, _ in batch:
-            if has_audio:
-                sig_len = sig_len.item()
-                dur = sig_len / self.featurizer.sample_rate
-                base = math.ceil((dur - self.time_length) / self.shift_length)
-                slice_length = int(slice_length)
-                shift = int(shift)
-                slices = 1 if base < 0 else base + 1
-                for slice_id in range(slices):
-                    start_idx = slice_id * shift
-                    end_idx = start_idx + slice_length
-                    signal = sig[start_idx:end_idx]
-                    if len(signal) < slice_length:
-                        signal = repeat_signal(signal, len(signal), slice_length)
-                    audio_signal.append(signal)
-
-                num_slices.append(slices)
-                tokens.extend([tokens_i] * slices)
-                audio_lengths.extend([slice_length] * slices)
-
-        if has_audio:
-            audio_signal = torch.stack(audio_signal)
-            audio_lengths = torch.tensor(audio_lengths)
-        else:
-            audio_signal, audio_lengths = None, None
-        tokens = torch.stack(tokens)
-        tokens_lengths = torch.tensor(num_slices)  # each embedding length
-
-        return audio_signal, audio_lengths, tokens, tokens_lengths
-
-    def vad_frame_seq_collate_fn(self, batch):
-        """collate batch of audio sig, audio len, tokens, tokens len
-        Args:
-            batch (Optional[FloatTensor], Optional[LongTensor], LongTensor,
-                LongTensor):  A tuple of tuples of signal, signal lengths,
-                encoded tokens, and encoded tokens length.  This collate func
-                assumes the signals are 1d torch tensors (i.e. mono audio).
-                batch size equals to 1.      
-        """
-        slice_length = int(self.featurizer.sample_rate * self.time_length)
-        _, audio_lengths, _, tokens_lengths = zip(*batch)
-        slice_length = min(slice_length, max(audio_lengths))
-        shift = int(self.featurizer.sample_rate * self.shift_length)
-        has_audio = audio_lengths[0] is not None
-
-        audio_signal, num_slices, tokens, audio_lengths = [], [], [], []
-
-        append_len_start = slice_length // 2
-        append_len_end = slice_length - slice_length // 2
-        for sig, sig_len, tokens_i, _ in batch:
-            if self.normalize_audio:
-                sig = normalize(sig)
-            start = torch.zeros(append_len_start)
-            end = torch.zeros(append_len_end)
-            sig = torch.cat((start, sig, end))
-            sig_len += slice_length
-
-            if has_audio:
-                slices = (sig_len - slice_length) // shift
-                for slice_id in range(slices):
-                    start_idx = slice_id * shift
-                    end_idx = start_idx + slice_length
-                    signal = sig[start_idx:end_idx]
-                    audio_signal.append(signal)
-
-                num_slices.append(slices)
-                tokens.extend([tokens_i] * slices)
-                audio_lengths.extend([slice_length] * slices)
-
-        if has_audio:
-            audio_signal = torch.stack(audio_signal)
-            audio_lengths = torch.tensor(audio_lengths)
-        else:
-            audio_signal, audio_lengths = None, None
-
-        tokens = torch.stack(tokens)
-        tokens_lengths = torch.tensor(num_slices)
-        return audio_signal, audio_lengths, tokens, tokens_lengths
-
-=======
->>>>>>> 14904fd0
     def __len__(self):
         return len(self.collection)
 
@@ -518,20 +350,6 @@
         return f, fl, torch.tensor(t).long(), torch.tensor(tl).long()
 
 
-<<<<<<< HEAD
-def repeat_signal(signal, sig_len, required_length):
-    repeat = required_length // sig_len
-    rem = required_length % sig_len
-    sub = signal[-rem:] if rem > 0 else torch.tensor([])
-    rep_sig = torch.cat(repeat * [signal])
-    signal = torch.cat((rep_sig, sub))
-    return signal
-
-
-def normalize(signal):
-    signal_minusmean = signal - signal.mean()
-    return signal_minusmean / signal_minusmean.abs().max()
-=======
 # Ported from https://github.com/NVIDIA/OpenSeq2Seq/blob/master/open_seq2seq/data/speech2text/speech_commands.py
 @experimental
 class AudioToClassificationLabelDataset(_AudioLabelDataset):
@@ -1076,5 +894,4 @@
         return _sliced_seq_collate_fn(self, batch)
 
     def vad_frame_seq_collate_fn(self, batch):
-        return _vad_frame_seq_collate_fn(self, batch)
->>>>>>> 14904fd0
+        return _vad_frame_seq_collate_fn(self, batch)