name: &name "MatchboxNet-3x1x64-vad"

model:
  sample_rate: 16000
<<<<<<< HEAD
  timesteps: &timesteps 64
  repeat: &repeat 1
  dropout: &dropout 0.0
  kernel_size_factor: &kfactor 1.0
=======
  timesteps: 64
  repeat: 1
  dropout: 0.0
  kernel_size_factor: 1.0
>>>>>>> 14904fd0

  labels: ['background', 'speech']

  train_ds:
    manifest_filepath: ???
<<<<<<< HEAD
    sample_rate:  ${model.sample_rate}
    labels: *labels
=======
    sample_rate: ${model.sample_rate}
    labels: ${model.labels}
>>>>>>> 14904fd0
    batch_size: 128
    shuffle: True
    is_tarred: False
    tarred_audio_filepaths: null
    tarred_shard_strategy: "scatter"
    augmentor:
      shift:
        prob: 1.0
        min_shift_ms: -5.0
        max_shift_ms: 5.0
      white_noise:
        prob: 1.0
        min_level: -90
        max_level: -46

  validation_ds:
    manifest_filepath: ???
<<<<<<< HEAD
    sample_rate:  ${model.sample_rate}
    labels: *labels
=======
    sample_rate: ${model.sample_rate}
    labels: ${model.labels}
>>>>>>> 14904fd0
    batch_size: 128
    shuffle: False

  test_ds:
    manifest_filepath: null
<<<<<<< HEAD
    sample_rate:  ${model.sample_rate}
    labels: *labels
=======
    sample_rate: ${model.sample_rate}
    labels: ${model.labels}
>>>>>>> 14904fd0
    batch_size: 128
    shuffle: False
    test_loss_idx: 0

  preprocessor:
    _target_: nemo.collections.asr.modules.AudioToMFCCPreprocessor
    window_size: 0.025
    window_stride: 0.01
    window: "hann"
    n_mels: &n_mels 64
    n_mfcc: *n_mels
    n_fft: 512

  spec_augment:
    _target_: nemo.collections.asr.modules.SpectrogramAugmentation
    freq_masks: 2
    time_masks: 2
    freq_width: 15
    time_width: 25
    rect_masks: 5
    rect_time: 25
    rect_freq: 15

  encoder:
    _target_: nemo.collections.asr.modules.ConvASREncoder
    feat_in: *n_mels
    activation: relu
    conv_mask: true

    jasper:
      - filters: 128
        repeat: 1
        kernel: [11]
        stride: [1]
        dilation: [1]
        dropout: ${model.dropout}
        residual: false
        separable: true
        kernel_size_factor: ${model.kernel_size_factor}

      - filters: 64
        repeat: ${model.repeat}
        kernel: [13]
        stride: [1]
        dilation: [1]
        dropout: ${model.dropout}
        residual: true
        separable: true
        kernel_size_factor: ${model.kernel_size_factor}

      - filters: 64
        repeat: ${model.repeat}
        kernel: [15]
        stride: [1]
        dilation: [1]
        dropout: ${model.dropout}
        residual: true
        separable: true
        kernel_size_factor: ${model.kernel_size_factor}

      - filters: 64
        repeat: ${model.repeat}
        kernel: [17]
        stride: [1]
        dilation: [1]
        dropout: ${model.dropout}
        residual: true
        separable: true
        kernel_size_factor: ${model.kernel_size_factor}

      - filters: 128
        repeat: 1
        kernel: [29]
        stride: [1]
        dilation: [2]
        dropout: ${model.dropout}
        residual: false
        separable: true
        kernel_size_factor: ${model.kernel_size_factor}

      - filters: &enc_final_filters 128
        repeat: 1
        kernel: [1]
        stride: [1]
        dilation: [1]
        dropout: ${model.dropout}
        residual: false

  decoder:
    _target_: nemo.collections.asr.modules.ConvASRDecoderClassification
    feat_in: *enc_final_filters
    return_logits: true
    pooling_type: 'avg'

  optim:
    name: novograd
    # _target_: nemo.core.optim.optimizers.Novograd
    lr: 0.05
    # optimizer arguments
    betas: [0.95, 0.5]
    weight_decay: 0.001

    # scheduler setup
    sched:
      name: PolynomialHoldDecayAnnealing

      # Scheduler params
      power: 2.0
      warmup_ratio: 0.05
      hold_ratio: 0.45
      min_lr: 0.001
      last_epoch: -1

trainer:
  gpus: 0 # number of gpus
  max_epochs: 200
  max_steps: null # computed at runtime if not set
  num_nodes: 1
  accelerator: ddp
  accumulate_grad_batches: 1
  checkpoint_callback: False  # Provided by exp_manager
  logger: False  # Provided by exp_manager
  log_every_n_steps: 1  # Interval of logging.
  val_check_interval: 1.0  # Set to 0.25 to check 4 times per epoch, or an int for number of iterations

exp_manager:
  exp_dir: null
  name: *name
  create_tensorboard_logger: True
  create_checkpoint_callback: True
  create_wandb_logger: False
  wandb_logger_kwargs:
    name: null
    project: null

hydra:
  run:
    dir: .
  job_logging:
    root:
      handlers: null<|MERGE_RESOLUTION|>--- conflicted
+++ resolved
@@ -2,29 +2,17 @@
 
 model:
   sample_rate: 16000
-<<<<<<< HEAD
-  timesteps: &timesteps 64
-  repeat: &repeat 1
-  dropout: &dropout 0.0
-  kernel_size_factor: &kfactor 1.0
-=======
   timesteps: 64
   repeat: 1
   dropout: 0.0
   kernel_size_factor: 1.0
->>>>>>> 14904fd0
-
+  
   labels: ['background', 'speech']
 
   train_ds:
     manifest_filepath: ???
-<<<<<<< HEAD
-    sample_rate:  ${model.sample_rate}
-    labels: *labels
-=======
     sample_rate: ${model.sample_rate}
     labels: ${model.labels}
->>>>>>> 14904fd0
     batch_size: 128
     shuffle: True
     is_tarred: False
@@ -42,25 +30,15 @@
 
   validation_ds:
     manifest_filepath: ???
-<<<<<<< HEAD
-    sample_rate:  ${model.sample_rate}
-    labels: *labels
-=======
     sample_rate: ${model.sample_rate}
     labels: ${model.labels}
->>>>>>> 14904fd0
     batch_size: 128
     shuffle: False
 
   test_ds:
     manifest_filepath: null
-<<<<<<< HEAD
-    sample_rate:  ${model.sample_rate}
-    labels: *labels
-=======
     sample_rate: ${model.sample_rate}
     labels: ${model.labels}
->>>>>>> 14904fd0
     batch_size: 128
     shuffle: False
     test_loss_idx: 0
