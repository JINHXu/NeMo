from collections import Counter
from io import open
import csv
import glob
import json
import os
import random
import re
import shutil
import subprocess
import sys

import numpy as np
from sentencepiece import SentencePieceTrainer as SPT
from tqdm import tqdm

from nemo.utils.exp_logging import get_logger

from ...utils.nlp_utils import (get_vocab,
                                write_vocab,
                                write_vocab_in_order,
                                label2idx)


logger = get_logger('')
DATABASE_EXISTS_TMP = '{} dataset has already been processed and stored at {}'
MODE_EXISTS_TMP = \
    '{} mode of {} dataset has already been processed and stored at {}'


def get_stats(lengths):
    lengths = np.asarray(lengths)
    logger.info(f'Min: {np.min(lengths)} | \
                 Max: {np.max(lengths)} | \
                 Mean: {np.mean(lengths)} | \
                 Median: {np.median(lengths)}')
    logger.info(f'75 percentile: {np.percentile(lengths, 75)}')
    logger.info(f'99 percentile: {np.percentile(lengths, 99)}')


def get_label_stats(labels, outfile='stats.tsv'):
    labels = Counter(labels)
    total = sum(labels.values())
    out = open(outfile, 'w')
    i = 0
    for k, v in labels.most_common():
        out.write(f'{k}\t{v/total}\n')
        if i < 3:
            logger.info(f'{i} item: {k}, {v} out of {total}, {v/total}.')
        i += 1


def list2str(l):
    return ' '.join([str(x) for x in l])


def if_exist(outfold, files):
    if not os.path.exists(outfold):
        return False
    for file in files:
        if not os.path.exists(f'{outfold}/{file}'):
            return False
    return True


def process_sst_2(data_dir):
    if not os.path.exists(data_dir):
        link = 'https://gluebenchmark.com/tasks'
        raise ValueError(f'Data not found at {data_dir}. '
                         f'Please download SST-2 from {link}.')
    logger.info('Keep in mind that SST-2 is only available in lower case.')
    return data_dir


def process_imdb(data_dir, uncased, modes=['train', 'test']):
    if not os.path.exists(data_dir):
        link = 'www.kaggle.com/iarunava/imdb-movie-reviews-dataset'
        raise ValueError(f'Data not found at {data_dir}. '
                         f'Please download IMDB from {link}.')

    outfold = f'{data_dir}/nemo-processed'

    if uncased:
        outfold = f'{outfold}_uncased'

    if if_exist(outfold, [f'{mode}.tsv' for mode in modes]):
        logger.info(DATABASE_EXISTS_TMP.format('IMDB', outfold))
        return outfold
    logger.info(f'Processing IMDB dataset and store at {outfold}')

    os.makedirs(outfold, exist_ok=True)

    outfiles = {}

    for mode in modes:
        outfiles[mode] = open(os.path.join(outfold, mode + '.tsv'), 'w')
        outfiles[mode].write('sentence\tlabel\n')
        for sent in ['neg', 'pos']:
            if sent == 'neg':
                label = 0
            else:
                label = 1
            files = glob.glob(f'{data_dir}/{mode}/{sent}/*.txt')
            for file in files:
                with open(file, 'r') as f:
                    review = f.read().strip()
                if uncased:
                    review = review.lower()
                review = review.replace("<br />", "")
                outfiles[mode].write(f'{review}\t{label}\n')
    for mode in modes:
        outfiles[mode].close()

    return outfold


def process_nlu(filename,
                uncased,
                modes=['train', 'test'],
                dataset_name='nlu-ubuntu'):
    """ Dataset has to be of:
    - ubuntu
    - chat
    - web
    """

    if not os.path.exists(filename):
        link = 'https://github.com/sebischair/NLU-Evaluation-Corpora'
        raise ValueError(f'Data not found at {filename}. '
                         'Please download IMDB from {link}.')

    if dataset_name == 'nlu-ubuntu':
        INTENT = {'makeupdate': 1,
                  'setupprinter': 2,
                  'shutdowncomputer': 3,
                  'softwarerecommendation': 4,
                  'none': 0}
    elif dataset_name == 'nlu-chat':
        INTENT = {'departuretime': 0, 'findconnection': 1}
    elif dataset_name == 'nlu-web':
        INTENT = {'changepassword': 1,
                  'deleteaccount': 2,
                  'downloadvideo': 3,
                  'exportdata': 4,
                  'filterspam': 5,
                  'findalternative': 6,
                  'syncaccounts': 7,
                  'none': 0}
    else:
        raise ValueError(f'{dataset_name}: Invalid dataset name')

    infold = filename[:filename.rfind('/')]
    outfold = f'{infold}/{dataset_name}-nemo-processed'

    if uncased:
        outfold = f'{outfold}_uncased'

    if if_exist(outfold, [f'{mode}.tsv' for mode in modes]):
        logger.info(DATABASE_EXISTS_TMP.format(dataset_name.upper(), outfold))
        return outfold
    logger.info(f'Processing data and store at {outfold}')

    os.makedirs(outfold, exist_ok=True)

    outfiles = {}

    for mode in modes:
        outfiles[mode] = open(os.path.join(outfold, mode + '.tsv'), 'w')
        outfiles[mode].write('sentence\tlabel\n')

    with open(filename, 'r') as f:
        data = json.load(f)

    for obj in data['sentences']:
        sentence = obj['text'].strip()
        if uncased:
            sentence = sentence.lower()
        intent = obj['intent'].lower().replace(' ', '')
        label = INTENT[intent]
        txt = f'{sentence}\t{label}\n'
        if obj['training']:
            outfiles['train'].write(txt)
        else:
            outfiles['test'].write(txt)
    for mode in modes:
        outfiles[mode].close()
    return outfold


def get_intent_labels(intent_file):
    labels = {}
    label = 0
    with open(intent_file, 'r') as f:
        for line in f:
            intent = line.strip()
            labels[intent] = label
            label += 1
    return labels


<<<<<<< HEAD
def process_nvidia_car(infold,
                       uncased,
                       modes=['train', 'test'],
                       test_ratio=0.02):
    infiles = {'train': f'{infold}/pytextTrainDataPOI_1_0.tsv',
               'test': f'{infold}/test.tsv'}
    outfold = f'{infold}/nvidia-car-nemo-processed'
    intent_file = f'{outfold}/intent_labels.tsv'

    if uncased:
        outfold = f'{outfold}_uncased'

    if if_exist(outfold, [f'{mode}.tsv' for mode in modes]):
        logger.info(LOGGING_TMP.format('NVIDIA-CAR', outfold))
        labels = get_car_labels(intent_file)
        return outfold, labels
    logger.info(f'Processing this dataset and store at {outfold}')

    os.makedirs(outfold, exist_ok=True)

    outfiles = {}

    for mode in modes:
        outfiles[mode] = open(os.path.join(outfold, mode + '.tsv'), 'w')
        outfiles[mode].write('sentence\tlabel\n')
        intents, sentences = [], []
        start_index = 1

        if mode == 'train':
            all_intents = set()
            start_index = 2

        with open(infiles[mode], 'r') as f:
            for line in f:
                intent, _, sentence = line.strip().split('\t')
                if uncased:
                    sentence = sentence.lower()

                if mode == 'train':
                    all_intents.add(intent)
                intents.append(intent)
                sentences.append(' '.join(sentence.split()[start_index:-1]))

        if mode == 'train':
            i = 0
            labels = {}
            intent_out = open(intent_file, 'w')
            for intent in all_intents:
                labels[intent] = i
                logger.info(f'{intent}\t{i}')
                intent_out.write(f'{intent}\t{i}\n')
                i += 1

        seen, repeat = set(), 0
        for intent, sentence in zip(intents, sentences):
            if sentence in seen:
                if mode == 'test':
                    print(sentence)
                repeat += 1
                continue
            text = f'{sentence}\t{labels[intent]}\n'
            outfiles[mode].write(text)
            seen.add(sentence)
        logger.info(f'{repeat} repeated sentences in {mode}')
    for mode in modes:
        outfiles[mode].close()

    return outfold, labels
=======
# def process_nvidia_car(infold,
#                        uncased,
#                        modes=['train', 'test'],
#                        test_ratio=0.02):
#     infiles = {'train': f'{infold}/train.tsv',
#                'test': f'{infold}/test.tsv',
#                'eval': f'{infold}/eval.tsv'}
#     outfold = f'{infold}/nvidia-car-nemo-processed'
#     if uncased:
#         outfold = f'{outfold}_uncased'
#     intent_file = f'{outfold}/intent_labels.tsv'
#
#     if if_exist(outfold, [f'{mode}.tsv' for mode in modes]):
#         logger.info(DATABASE_EXISTS_TMP.format('NVIDIA-CAR', outfold))
#         labels = get_car_labels(intent_file)
#         return outfold, labels
#     logger.info(f'Processing this dataset and store at {outfold}')
#
#     os.makedirs(outfold, exist_ok=True)
#
#     outfiles = {}
#
#     for mode in modes:
#         outfiles[mode] = open(os.path.join(outfold, mode + '.tsv'), 'w')
#         outfiles[mode].write('sentence\tlabel\n')
#         intents, sentences = [], []
#         start_index = 1
#
#         if mode == 'train':
#             all_intents = set()
#             start_index = 2
#
#         with open(infiles[mode], 'r') as f:
#             for line in f:
#                 line_splits = line.strip().split('\t')
#                 if len(line_splits) == 3:
#                     intent, _, sentence = line_splits
#                 else:
#                     intent, sentence = line_splits
#
#                 if uncased:
#                     sentence = sentence.lower()
#
#                 if mode == 'train':
#                     all_intents.add(intent)
#                 intents.append(intent)
#                 sentences.append(' '.join(sentence.split()[start_index:-1]))
#
#         if mode == 'train':
#             i = 0
#             labels = {}
#             intent_out = open(intent_file, 'w')
#             for intent in all_intents:
#                 labels[intent] = i
#                 logger.info(f'{intent}\t{i}')
#                 intent_out.write(f'{intent}\t{i}\n')
#                 i += 1
#
#         seen, repeat = set(), 0
#         for intent, sentence in zip(intents, sentences):
#             if sentence in seen:
#                 if mode == 'test':
#                     print(sentence)
#                 repeat += 1
#                 continue
#             text = f'{sentence}\t{labels[intent]}\n'
#             outfiles[mode].write(text)
#             seen.add(sentence)
#         logger.info(f'{repeat} repeated sentences in {mode}')
#
#     return outfold, labels
>>>>>>> abd0148c


def process_twitter_airline(filename, uncased, modes=['train', 'test']):
    """ Dataset from Kaggle:
    https://www.kaggle.com/crowdflower/twitter-airline-sentiment
    """
    pass


def ids2text(ids, vocab):
    return ' '.join([vocab[int(id_)] for id_ in ids])


def process_atis(infold, uncased, modes=['train', 'test'], dev_split=0):
    """ MSFT's dataset, processed by Kaggle
    https://www.kaggle.com/siddhadev/atis-dataset-from-ms-cntk
    """
    outfold = f'{infold}/nemo-processed'
    vocab = get_vocab(f'{infold}/atis.dict.vocab.csv')

    if uncased:
        outfold = f'{outfold}-uncased'

    if if_exist(outfold, [f'{mode}.tsv' for mode in modes]):
        logger.info(DATABASE_EXISTS_TMP.format('ATIS', outfold))
        return outfold
    logger.info(f'Processing ATIS dataset and store at {outfold}')

    os.makedirs(outfold, exist_ok=True)

    outfiles = {}

    for mode in modes:
        outfiles[mode] = open(os.path.join(outfold, mode + '.tsv'), 'w')
        outfiles[mode].write('sentence\tlabel\n')
        outfiles[mode + '_slots'] = open(f'{outfold}/{mode}_slots.tsv', 'w')

        queries = open(f'{infold}/atis.{mode}.query.csv', 'r').readlines()
        intents = open(f'{infold}/atis.{mode}.intent.csv', 'r').readlines()
        slots = open(f'{infold}/atis.{mode}.slots.csv', 'r').readlines()

        for i, query in enumerate(queries):
            sentence = ids2text(query.strip().split()[1:-1], vocab)
            outfiles[mode].write(f'{sentence}\t{intents[i].strip()}\n')
            slot = ' '.join(slots[i].strip().split()[1:-1])
            outfiles[mode + '_slots'].write(slot + '\n')

    shutil.copyfile(f'{infold}/atis.dict.intent.csv',
                    f'{outfold}/dict.intents.csv')
    shutil.copyfile(f'{infold}/atis.dict.slots.csv',
                    f'{outfold}/dict.slots.csv')
    for mode in modes:
        outfiles[mode].close()

    return outfold


def process_jarvis_datasets(infold, uncased, dataset_name,
                            modes=['train', 'test', 'eval'],
                            ignore_prev_intent=False):
    """ process and convert Jarvis datasets into NeMo's BIO format
    """

    from nltk.tokenize import WhitespaceTokenizer

    outfold = f'{infold}/{dataset_name}-nemo-processed'
    infold = f'{infold}/'

    if uncased:
        outfold = f'{outfold}-uncased'

    if if_exist(outfold, ['dict.intents.csv', 'dict.slots.csv']):
        logger.info(DATABASE_EXISTS_TMP.format(dataset_name, outfold))
        return outfold

    logger.info(f'Processing {dataset_name} dataset and store at {outfold}')

    os.makedirs(outfold, exist_ok=True)

    outfiles = {}
    intents_list = {}
    slots_list = {}
    slots_list_all = {}

    outfiles['dict_intents'] = open(f'{outfold}/dict.intents.csv', 'w')
    outfiles['dict_slots'] = open(f'{outfold}/dict.slots.csv', 'w')

    outfiles['dict_slots'].write('O\n')
    slots_list["O"] = 0
    slots_list_all["O"] = 0

    for mode in modes:
        if if_exist(outfold, [f'{mode}.tsv']):
            logger.info(
                MODE_EXISTS_TMP.format(mode, dataset_name, outfold, mode))
            continue

        if not if_exist(infold, [f'{mode}.tsv']):
            logger.info(f'{mode} mode of {dataset_name}'
                        f' is skipped as it was not found.')
            continue

        outfiles[mode] = open(os.path.join(outfold, mode + '.tsv'), 'w')
        outfiles[mode].write('sentence\tlabel\n')
        outfiles[mode + '_slots'] = open(f'{outfold}/{mode}_slots.tsv', 'w')

        queries = open(f'{infold}/{mode}.tsv', 'r').readlines()

        for i, query in enumerate(queries):
            line_splits = query.strip().split("\t")
            if len(line_splits) == 3:
                intent_str, slot_tags_str, sentence = line_splits
            else:
                intent_str, sentence = line_splits
                slot_tags_str = ""

            if intent_str not in intents_list:
                intents_list[intent_str] = len(intents_list)
                outfiles['dict_intents'].write(f'{intent_str}\n')

            if ignore_prev_intent:
                start_token = 2
            else:
                start_token = 1
            sentence_cld = " ".join(sentence.strip().split()[start_token:-1])
            outfiles[mode].write(f'{sentence_cld}\t'
                                 f'{str(intents_list[intent_str])}\n')

            slot_tags_list = []
            if slot_tags_str.strip():
                slot_tags = slot_tags_str.strip().split(",")
                for st in slot_tags:
                    if not st.strip():
                        continue
                    [start_i, end_i, slot_name] = st.strip().split(":")
                    slot_tags_list.append([int(start_i),
                                           int(end_i),
                                           slot_name])
                    if slot_name not in slots_list:
                        slots_list[slot_name] = len(slots_list)
                        slots_list_all[f'B-{slot_name}'] = len(slots_list_all)
                        slots_list_all[f'I-{slot_name}'] = len(slots_list_all)
                        outfiles['dict_slots'].write(f'B-{slot_name}\n')
                        outfiles['dict_slots'].write(f'I-{slot_name}\n')

            span_generator = WhitespaceTokenizer().span_tokenize(sentence)
            spans = list(span_generator)

            slots = []
            for sp_i, (start_i, end_i) in enumerate(spans):
                if sp_i == 0 or sp_i == len(spans) - 1:
                    continue
                BIO_tag = "O"
                for tag_start, tag_end, tag_str in slot_tags_list:
                    if start_i == tag_start:
                        BIO_tag = f'B-{tag_str}'
                        break
                    elif start_i > tag_start and end_i <= tag_end:
                        BIO_tag = f'I-{tag_str}'
                        break
                slots.append(str(slots_list_all[BIO_tag]))
            slot = ' '.join(slots)
            outfiles[mode + '_slots'].write(slot + '\n')

        outfiles[mode + '_slots'].close()
        outfiles[mode].close()

    outfiles['dict_slots'].close()
    outfiles['dict_intents'].close()

    return outfold


def reverse_dict(entity2value):
    value2entity = {}
    for entity in entity2value:
        for value in entity2value[entity]:
            value2entity[value] = entity
    return value2entity


def map_entities(entity2value, entities):
    for key in entities:
        if 'data' in entities[key]:
            if key not in entity2value:
                entity2value[key] = set([])

            values = []
            for value in entities[key]['data']:
                values.append(value['value'])
                values.extend(value['synonyms'])
            entity2value[key] = entity2value[key] | set(values)

    return entity2value


def get_entities(files):
    entity2value = {}
    for file in files:
        with open(file, 'r') as json_file:
            data = json.load(json_file)
            entity2value = map_entities(entity2value, data['entities'])

    value2entity = reverse_dict(entity2value)
    return entity2value, value2entity


def get_data(files, entity2value, value2entity):
    all_data, all_slots, all_intents = [], set(['O']), set()
    for file in files:
        file_data = []
        with open(file, 'r') as json_file:
            data = json.load(json_file)
            for intent in data['intents']:
                all_intents.add(intent)
                utterances = data['intents'][intent]['utterances']
                for utterance in utterances:
                    tokens, slots = [], []
                    for frag in utterance['data']:
                        frag_tokens = frag['text'].strip().split()
                        tokens.extend(frag_tokens)
                        if 'slot_name' not in frag:
                            slot = 'O'
                        else:
                            slot = frag['slot_name']
                            all_slots.add(slot)
                        slots.extend([slot] * len(frag_tokens))
                    file_data.append((tokens, slots, intent))
        all_data.append(file_data)
    return all_data, all_slots, all_intents


def get_dataset(files, dev_split=0.1):
    entity2value, value2entity = get_entities(files)
    data, slots, intents = get_data(files, entity2value, value2entity)
    if len(data) == 1:
        train, dev = partition(data[0], split=dev_split)
    else:
        train, dev = data[0], data[1]
    return train, dev, slots, intents


def partition(data, split=0.1):
    n = len(data)
    n_dev = int(n * split)
    dev_idx = set(random.sample(range(n), n_dev))
    dev, train = [], []

    for i, item in enumerate(data):
        if i in dev_idx:
            dev.append(item)
        else:
            train.append(item)
    return train, dev


def write_data(data, slot_dict, intent_dict, outfold, mode, uncased):
    intent_file = open(f'{outfold}/{mode}.tsv', 'w')
    intent_file.write('sentence\tlabel\n')
    slot_file = open(f'{outfold}/{mode}_slots.tsv', 'w')
    for tokens, slots, intent in data:
        text = ' '.join(tokens)
        if uncased:
            text = text.lower()
        intent_file.write(f'{text}\t{intent_dict[intent]}\n')
        slots = [str(slot_dict[slot]) for slot in slots]
        slot_file.write(' '.join(slots) + '\n')
    intent_file.close()
    slot_file.close()


def create_dataset(train, dev, slots, intents, uncased, outfold):
    os.makedirs(outfold, exist_ok=True)
    if 'O' in slots:
        slots.remove('O')
    slots = sorted(list(slots)) + ['O']
    intents = sorted(list(intents))
    slots = write_vocab(slots, f'{outfold}/dict.slots.csv')
    intents = write_vocab(intents, f'{outfold}/dict.intents.csv')
    write_data(train, slots, intents, outfold, 'train', uncased)
    write_data(dev, slots, intents, outfold, 'test', uncased)


def process_snips(data_dir, uncased, modes=['train', 'test'], dev_split=0.1):
    if not os.path.exists(data_dir):
        link = 'www.github.com/snipsco/spoken-language'
        '-understanding-research-datasets'
        raise ValueError(f'Data not found at {data_dir}. '
                         'Resquest to download the SNIPS dataset from {link}.')

    outfold = f'{data_dir}/nemo-processed'

    if uncased:
        outfold = f'{outfold}-uncased'

    exist = True
    for dataset in ['light', 'speak', 'all']:
        if if_exist(f'{outfold}/{dataset}', [f'{mode}.tsv' for mode in modes]):
            logger.info(DATABASE_EXISTS_TMP.format(
                'SNIPS-' + dataset.upper(), outfold))
        else:
            exist = False
    if exist:
        return outfold

    logger.info(f'Processing SNIPS dataset and store at {outfold}')

    os.makedirs(outfold, exist_ok=True)

    speak_dir = 'smart-speaker-en-close-field'
    light_dir = 'smart-lights-en-close-field'

    light_files = [f'{data_dir}/{light_dir}/dataset.json']
    speak_files = [f'{data_dir}/{speak_dir}/training_dataset.json']
    speak_files.append(f'{data_dir}/{speak_dir}/test_dataset.json')

    light_train, light_dev, light_slots, light_intents = get_dataset(
        light_files, dev_split)
    speak_train, speak_dev, speak_slots, speak_intents = get_dataset(
        speak_files)

    create_dataset(light_train, light_dev, light_slots,
                   light_intents, uncased, f'{outfold}/light')
    create_dataset(speak_train, speak_dev, speak_slots,
                   speak_intents, uncased, f'{outfold}/speak')
    create_dataset(light_train + speak_train, light_dev + speak_dev,
                   light_slots | speak_slots, light_intents | speak_intents,
                   uncased, f'{outfold}/all')

    return outfold


def list2str(nums):
    return ' '.join([str(num) for num in nums])


def merge(data_dir, subdirs, dataset_name, modes=['train', 'test']):
    outfold = f'{data_dir}/{dataset_name}'
    if if_exist(outfold, [f'{mode}.tsv' for mode in modes]):
        logger.info(DATABASE_EXISTS_TMP.format('SNIPS-ATIS', outfold))
        slots = get_vocab(f'{outfold}/dict.slots.csv')
        none_slot = 0
        for key in slots:
            if slots[key] == 'O':
                none_slot = key
                break
        return outfold, int(none_slot)

    os.makedirs(outfold, exist_ok=True)

    data_files, slot_files = {}, {}
    for mode in modes:
        data_files[mode] = open(f'{outfold}/{mode}.tsv', 'w')
        data_files[mode].write('sentence\tlabel\n')
        slot_files[mode] = open(f'{outfold}/{mode}_slots.tsv', 'w')

    intents, slots = {}, {}
    intent_shift, slot_shift = 0, 0
    none_intent, none_slot = -1, -1

    for subdir in subdirs:
        curr_intents = get_vocab(f'{data_dir}/{subdir}/dict.intents.csv')
        curr_slots = get_vocab(f'{data_dir}/{subdir}/dict.slots.csv')

        for key in curr_intents:
            if intent_shift > 0 and curr_intents[key] == 'O':
                continue
            if curr_intents[key] == 'O' and intent_shift == 0:
                none_intent = int(key)
            intents[int(key) + intent_shift] = curr_intents[key]

        for key in curr_slots:
            if slot_shift > 0 and curr_slots[key] == 'O':
                continue
            if slot_shift == 0 and curr_slots[key] == 'O':
                none_slot = int(key)
            slots[int(key) + slot_shift] = curr_slots[key]

        for mode in modes:
            with open(f'{data_dir}/{subdir}/{mode}.tsv', 'r') as f:
                for line in f.readlines()[1:]:
                    text, label = line.strip().split('\t')
                    label = int(label)
                    if curr_intents[label] == 'O':
                        label = none_intent
                    else:
                        label = label + intent_shift
                    data_files[mode].write(f'{text}\t{label}\n')

            with open(f'{data_dir}/{subdir}/{mode}_slots.tsv', 'r') as f:
                for line in f.readlines():
                    labels = [int(label) for label in line.strip().split()]
                    shifted_labels = []
                    for label in labels:
                        if curr_slots[label] == 'O':
                            shifted_labels.append(none_slot)
                        else:
                            shifted_labels.append(label + slot_shift)
                    slot_files[mode].write(list2str(shifted_labels) + '\n')

        intent_shift += len(curr_intents)
        slot_shift += len(curr_slots)

    write_vocab_in_order(intents, f'{outfold}/dict.intents.csv')
    write_vocab_in_order(slots, f'{outfold}/dict.slots.csv')
    return outfold, none_slot


def get_intent_query_files_dialogflow(path):
    fileslist = []
    for root, _, files in os.walk(path):
        for file in files:
            if '_usersays_en.json' in file:
                fileslist.append(os.path.join(root, file))
    return fileslist


def get_intents_slots_dialogflow(files, slot_labels):

    intent_names = []
    intent_queries = []
    slot_tags = []

    for index, file in enumerate(files):
        intent_names.append(os.path.basename(file).split('_usersays')[0])

        with open(file) as json_file:
            intent_data = json.load(json_file)
            for query in intent_data:
                querytext = ""
                slots = ""
                for segment in query['data']:
                    querytext = ''.join([querytext, segment['text']])
                    if 'alias' in segment:
                        for word in segment['text'].split():
                            slots = ' '.join([
                                    slots,
                                    slot_labels.get(segment['alias'])])
                    else:
                        for word in segment['text'].split():
                            slots = ' '.join([slots, slot_labels.get('O')])
                querytext = f'{querytext.strip()}\t{index}\n'
                intent_queries.append(querytext)
                slots = f'{slots.strip()}\n'
                slot_tags.append(slots)
    return intent_queries, intent_names, slot_tags


def get_slots_dialogflow(files):
    slot_labels = {}
    count = 0
    for file in files:
        intent_head_file = ''.join([file.split('_usersays')[0], '.json'])
        with open(intent_head_file) as json_file:
            intent_meta_data = json.load(json_file)
            for params in intent_meta_data['responses'][0]['parameters']:
                if params['name'] not in slot_labels:
                    slot_labels[params['name']] = str(count)
                    count += 1
    slot_labels['O'] = str(count)
    return slot_labels


def partition_df_data(intent_queries, slot_tags, split=0.1):
    n = len(intent_queries)
    n_dev = int(n * split)
    dev_idx = set(random.sample(range(n), n_dev))
    dev_intents, dev_slots, train_intents, train_slots = [], [], [], []

    dev_intents.append('sentence\tlabel\n')
    train_intents.append('sentence\tlabel\n')

    for i, item in enumerate(intent_queries):
        if i in dev_idx:
            dev_intents.append(item)
            dev_slots.append(slot_tags[i])
        else:
            train_intents.append(item)
            train_slots.append(slot_tags[i])
    return train_intents, train_slots, dev_intents, dev_slots


def process_dialogflow(
        data_dir,
        uncased,
        modes=['train', 'test'],
        dev_split=0.1):
    if not os.path.exists(data_dir):
        link = 'www.dialogflow.com'
        raise ValueError(f'Data not found at {data_dir}. '
                         'Export your dialogflow data from'
                         '{link} and unzip at {data_dir}.')

    outfold = f'{data_dir}/dialogflow/nemo-processed'

    '''TO DO  - check for nemo-processed directory
    already exists. If exists, skip the entire creation steps below. '''

    os.makedirs(outfold, exist_ok=True)

    files = get_intent_query_files_dialogflow(data_dir)

    slot_labels = get_slots_dialogflow(files)

    intent_queries, intent_names, slot_tags = get_intents_slots_dialogflow(
        files,
        slot_labels)

    train_queries, train_slots, test_queries, test_slots = \
        partition_df_data(intent_queries, slot_tags, split=dev_split)

    write_df_files(train_queries, f'{outfold}/train.tsv')
    write_df_files(train_slots, f'{outfold}/train_slots.tsv')

    write_df_files(test_queries, f'{outfold}/test.tsv')
    write_df_files(test_slots, f'{outfold}/test_slots.tsv')

    write_df_files(slot_labels, f'{outfold}/dict.slots.csv')
    write_df_files(intent_names, f'{outfold}/dict.intents.csv')

    return outfold


def write_df_files(data, outfile):
    with open(f'{outfile}', 'w') as f:
        for item in data:
            item = f'{item.strip()}\n'
            f.write(item)


class JointIntentSlotDataDesc:
    """ Convert the raw data to the standard format supported by
    JointIntentSlotDataset.

    By default, the None label for slots is 'O'.

    JointIntentSlotDataset requires two files:

        input_file: file to sequence + label.
            the first line is header (sentence [tab] label)
            each line should be [sentence][tab][label]

        slot_file: file to slot labels, each line corresponding to
            slot labels for a sentence in input_file. No header.

    To keep the mapping from label index to label consistent during
    training and inferencing, we require the following files:
        dicts.intents.csv: each line is an intent. The first line
            corresponding to the 0 intent label, the second line
            corresponding to the 1 intent label, and so on.

        dicts.slots.csv: each line is a slot. The first line
            corresponding to the 0 slot label, the second line
            corresponding to the 1 slot label, and so on.

    Args:
        data_dir (str): the directory of the dataset
        do_lower_case (bool): whether to set your dataset to lowercase
        dataset_name (str): the name of the dataset. If it's a dataset
            that follows the standard JointIntentSlotDataset format,
            you can set the name as 'default'.
        none_slot_label (str): the label for slots that aren't indentified
            defaulted to 'O'
        pad_label (int): the int used for padding. If set to -1,
             it'll be set to the whatever the None label is.

    """

    def __init__(self,
                 data_dir,
                 do_lower_case=False,
                 dataset_name='default',
                 none_slot_label='O',
                 pad_label=-1):
        if dataset_name == 'atis':
            self.data_dir = process_atis(data_dir, do_lower_case)
        elif dataset_name == 'snips-atis':
            self.data_dir, self.pad_label = merge(
                data_dir,
                ['ATIS/nemo-processed-uncased',
                 'snips/nemo-processed-uncased/all'],
                dataset_name)
        elif dataset_name == 'dialogflow':
            self.data_dir = process_dialogflow(data_dir, do_lower_case)

        elif dataset_name in set(['snips-light', 'snips-speak', 'snips-all']):
            self.data_dir = process_snips(data_dir, do_lower_case)
            if dataset_name.endswith('light'):
                self.data_dir = f'{self.data_dir}/light'
            elif dataset_name.endswith('speak'):
                self.data_dir = f'{self.data_dir}/speak'
            elif dataset_name.endswith('all'):
                self.data_dir = f'{self.data_dir}/all'
        elif dataset_name.startswith('Jarvis-car'):
            self.data_dir = process_jarvis_datasets(data_dir,
                                                    do_lower_case,
                                                    dataset_name,
                                                    modes=["train",
                                                           "test",
                                                           "eval"],
                                                    ignore_prev_intent=False)
        else:
            if not if_exist(data_dir, ['dict.intents.csv', 'dict.slots.csv']):
                raise FileNotFoundError(
                    "Make sure that your data follows the standard format "
                    "supported by JointIntentSlotDataset. Your data must "
                    "contain dict.intents.csv and dict.slots.csv.")
            self.data_dir = data_dir

        self.intent_dict_file = self.data_dir + '/dict.intents.csv'
        self.slot_dict_file = self.data_dir + '/dict.slots.csv'
        self.num_intents = len(get_vocab(self.intent_dict_file))
        slots = label2idx(self.slot_dict_file)
        self.num_slots = len(slots)
        if pad_label != -1:
            self.pad_label = pad_label
        else:
            if none_slot_label not in slots:
                raise ValueError(f'none_slot_label {none_slot_label} not '
                                 f'found in {self.slot_dict_file}.')
            self.pad_label = slots[none_slot_label]


class SentenceClassificationDataDesc:
    def __init__(self, dataset_name, data_dir, do_lower_case):
        if dataset_name == 'sst-2':
            self.data_dir = process_sst_2(data_dir)
            self.num_labels = 2
            self.eval_file = self.data_dir + '/dev.tsv'
        elif dataset_name == 'imdb':
            self.num_labels = 2
            self.data_dir = process_imdb(data_dir, do_lower_case)
            self.eval_file = self.data_dir + '/test.tsv'
        elif dataset_name.startswith('nlu-'):
            if dataset_name.endswith('chat'):
                self.data_dir = f'{data_dir}/ChatbotCorpus.json'
                self.num_labels = 2
            elif dataset_name.endswith('ubuntu'):
                self.data_dir = f'{data_dir}/AskUbuntuCorpus.json'
                self.num_labels = 5
            elif dataset_name.endswith('web'):
                data_dir = f'{data_dir}/WebApplicationsCorpus.json'
                self.num_labels = 8
            self.data_dir = process_nlu(data_dir,
                                        do_lower_case,
                                        dataset_name=dataset_name)
            self.eval_file = self.data_dir + '/test.tsv'
        elif dataset_name.startswith('Jarvis-car'):
            self.data_dir = process_jarvis_datasets(data_dir,
                                                    do_lower_case,
                                                    dataset_name,
                                                    modes=['train',
                                                           'test',
                                                           'eval'],
                                                    ignore_prev_intent=True)

            intents = get_intent_labels(f'{self.data_dir}/dict.intents.csv')
            self.num_labels = len(intents)
        else:
            logger.info("Looks like you passed a dataset name that isn't "
                        "already supported by NeMo. Please make sure that "
                        "you build the preprocessing method for it.")

        self.train_file = self.data_dir + '/train.tsv'


def create_vocab_lm(data_dir, do_lower_case):
    if if_exist(data_dir, ['train.txt', 'vocab.txt']):
        logger.info("Vocabulary has been created.")
        with open(os.path.join(data_dir, 'vocab.txt'), 'r') as f:
            vocab_size = len(f.readlines())
        return vocab_size

    logger.info(f'Creating vocabulary from training data at {data_dir}')

    with open(f'{data_dir}/train.txt', 'r') as f:
        txt = f.read()
    if do_lower_case:
        txt = txt.lower()
    lines = re.split(r'[\n]', txt)
    sentences = [line.strip().split() for line in lines if line.strip()]

    vocab = {"[PAD]": 0, "[SEP]": 1, "[CLS]": 2, "[MASK]": 3}
    idx = 4
    for sentence in sentences:
        for word in sentence:
            if word not in vocab:
                vocab[word] = idx
                idx += 1

    with open(f'{data_dir}/vocab.txt', 'w') as f:
        for word in sorted(vocab.keys()):
            f.write(word + '\n')
    logger.info(f"Created vocabulary of size {len(vocab)}")

    return len(vocab)


def download_wkt2(data_dir):
    os.makedirs('data/lm', exist_ok=True)
    logger.warning(f'Data not found at {data_dir}. '
                   f'Download {dataset_name} to data/lm')
    data_dir = 'data/lm/wikitext-2'
    subprocess.call('scripts/get_wkt2.sh')
    return data_dir


class LanguageModelDataDesc:
    def __init__(self, dataset_name, data_dir, do_lower_case):
        if dataset_name == 'wikitext-2':
            if not os.path.exists(data_dir):
                data_dir = download_wkt2(data_dir)
            self.vocab_size = create_vocab_lm(data_dir, do_lower_case)
            self.data_dir = data_dir
        else:
            logger.info("Looks like you passed a dataset name that isn't "
                        "already supported by NeMo. Please make sure that "
                        "you build the preprocessing method for it.")


def create_vocab_mlm(data_dir,
                     vocab_size,
                     sample_size,
                     special_tokens=['[PAD]', '[UNK]',
                                     '[CLS]', '[SEP]', '[MASK]'],
                     train_file=''):
    vocab = special_tokens[:]
    bert_dir = f'{data_dir}/bert'
    if if_exist(bert_dir, ['tokenizer.model']):
        logger.info(DATABASE_EXISTS_TMP.format('WikiText_BERT', bert_dir))
        return data_dir, f'{bert_dir}/tokenizer.model'
    logger.info(f'Processing WikiText dataset and store at {bert_dir}')
    os.makedirs(bert_dir, exist_ok=True)

    if not train_file:
        files = glob.glob(f'{data_dir}/*.txt')
        train_file = f'{bert_dir}/merged.txt'
        logger.info(f"Merging {len(files)} txt files into {train_file}")

        with open(train_file, "w") as merged:
            for file in tqdm(files):
                with open(file, 'r') as inf:
                    content = inf.read().strip()
                merged.write(content + '\n\n\n')
    else:
        train_file = f'{data_dir}/{train_file}'

    cmd = (f"--input={train_file} --model_prefix={bert_dir}/tokenizer "
           f"--vocab_size={vocab_size - len(vocab)} "
           f"--input_sentence_size={sample_size} "
           f"--shuffle_input_sentence=true --hard_vocab_limit=false "
           f"--bos_id=-1 --eos_id=-1")
    SPT.Train(cmd)

    # Add BERT control symbols
    tokens = []

    with open(f"{bert_dir}/tokenizer.vocab", "r") as f:
        f.readline()  # skip first <unk> token

        # Read tokens from each line and parse for vocab
        for line in f:
            piece = line.split("\t")[0]
            token = piece[1:] if piece.startswith("▁") else f"##{piece}"
            tokens.append(token)

    vocab.extend(tokens)

    # Save vocabulary to output file
    with open(f'{bert_dir}/vocab.txt', "w") as f:
        for token in vocab:
            f.write(f"{token}\n".format())
    return data_dir, f'{bert_dir}/tokenizer.model'


class BERTPretrainingDataDesc:
    def __init__(self,
                 dataset_name,
                 data_dir,
                 vocab_size,
                 sample_size,
                 special_tokens,
                 train_file=''):
        if dataset_name == 'wikitext-2':
            if not os.path.exists(data_dir):
                data_dir = download_wkt2(data_dir)
            self.data_dir, self.tokenizer_model = create_vocab_mlm(
                data_dir,
                vocab_size,
                sample_size,
                special_tokens,
                train_file)
        else:
            logger.info("Looks like you passed a dataset name that isn't "
                        "already supported by NeMo. Please make sure that "
                        "you build the preprocessing method for it.")

        self.train_file = f'{data_dir}/train.txt'
        self.eval_file = f'{data_dir}/valid.txt'
        self.test_file = f'{data_dir}/test.txt'


"""
Utility functions for GLUE tasks
This code was adapted from the HuggingFace library at
https://github.com/huggingface/transformers
"""


class InputExample(object):
    """A single training/test example for simple sequence classification."""

    def __init__(self, guid, text_a, text_b=None, label=None):
        """Constructs a InputExample.

        Args:
            guid: Unique id for the example.
            text_a: string. The untokenized text of the first sequence.
            For single sequence tasks, only this sequence must be specified.
            text_b: (Optional) string. The untokenized text of the second
            sequence. Only must be specified for sequence pair tasks.
            label: (Optional) string. The label of the example. This should be
            specified for train and dev examples, but not for test examples.
        """
        self.guid = guid
        self.text_a = text_a
        self.text_b = text_b
        self.label = label


class DataProcessor(object):
    """Base class for data converters for sequence classification data sets."""

    def get_train_examples(self, data_dir):
        """Gets a collection of `InputExample`s for the train set."""
        raise NotImplementedError()

    def get_dev_examples(self, data_dir):
        """Gets a collection of `InputExample`s for the dev set."""
        raise NotImplementedError()

    def get_labels(self):
        """Gets the list of labels for this data set."""
        raise NotImplementedError()

    @classmethod
    def _read_tsv(cls, input_file, quotechar=None):
        """Reads a tab separated value file."""
        with open(input_file, "r", encoding="utf-8-sig") as f:
            reader = csv.reader(f, delimiter="\t", quotechar=quotechar)
            lines = []
            for line in reader:
                if sys.version_info[0] == 2:
                    line = list(unicode(cell, 'utf-8') for cell in line)
                lines.append(line)
            return lines


class MrpcProcessor(DataProcessor):
    """Processor for the MRPC data set (GLUE version)."""

    def get_train_examples(self, data_dir):
        """See base class."""
        logger.info(f'LOOKING AT {os.path.join(data_dir, "train.tsv")}')
        return self._create_examples(
            self._read_tsv(os.path.join(data_dir, "train.tsv")), "train")

    def get_dev_examples(self, data_dir):
        """See base class."""
        return self._create_examples(
            self._read_tsv(os.path.join(data_dir, "dev.tsv")), "dev")

    def get_labels(self):
        """See base class."""
        return ["0", "1"]

    def _create_examples(self, lines, set_type):
        """Creates examples for the training and dev sets."""
        examples = []
        for (i, line) in enumerate(lines):
            if i == 0:
                continue
            guid = "%s-%s" % (set_type, i)
            text_a = line[3]
            text_b = line[4]
            label = line[0]
            examples.append(InputExample(guid=guid,
                                         text_a=text_a,
                                         text_b=text_b,
                                         label=label))
        return examples


class MnliProcessor(DataProcessor):
    """Processor for the MultiNLI data set (GLUE version)."""

    def get_train_examples(self, data_dir):
        """See base class."""
        return self._create_examples(
            self._read_tsv(os.path.join(data_dir, "train.tsv")), "train")

    def get_dev_examples(self, data_dir):
        """See base class."""
        return self._create_examples(
            self._read_tsv(os.path.join(data_dir, "dev_matched.tsv")),
            "dev_matched")

    def get_labels(self):
        """See base class."""
        return ["contradiction", "entailment", "neutral"]

    def _create_examples(self, lines, set_type):
        """Creates examples for the training and dev sets."""
        examples = []
        for (i, line) in enumerate(lines):
            if i == 0:
                continue
            guid = "%s-%s" % (set_type, line[0])
            text_a = line[8]
            text_b = line[9]
            label = line[-1]
            examples.append(InputExample(guid=guid,
                                         text_a=text_a,
                                         text_b=text_b,
                                         label=label))
        return examples


class MnliMismatchedProcessor(MnliProcessor):
    """Processor for the MultiNLI Mismatched data set (GLUE version)."""

    def get_dev_examples(self, data_dir):
        """See base class."""
        return self._create_examples(
            self._read_tsv(os.path.join(data_dir, "dev_mismatched.tsv")),
            "dev_matched")


class ColaProcessor(DataProcessor):
    """Processor for the CoLA data set (GLUE version)."""

    def get_train_examples(self, data_dir):
        """See base class."""
        return self._create_examples(
            self._read_tsv(os.path.join(data_dir, "train.tsv")), "train")

    def get_dev_examples(self, data_dir):
        """See base class."""
        return self._create_examples(
            self._read_tsv(os.path.join(data_dir, "dev.tsv")), "dev")

    def get_labels(self):
        """See base class."""
        return ["0", "1"]

    def _create_examples(self, lines, set_type):
        """Creates examples for the training and dev sets."""
        examples = []
        for (i, line) in enumerate(lines):
            guid = "%s-%s" % (set_type, i)
            text_a = line[3]
            label = line[1]
            examples.append(InputExample(guid=guid,
                                         text_a=text_a,
                                         text_b=None,
                                         label=label))
        return examples


class Sst2Processor(DataProcessor):
    """Processor for the SST-2 data set (GLUE version)."""

    def get_train_examples(self, data_dir):
        """See base class."""
        return self._create_examples(
            self._read_tsv(os.path.join(data_dir, "train.tsv")), "train")

    def get_dev_examples(self, data_dir):
        """See base class."""
        return self._create_examples(
            self._read_tsv(os.path.join(data_dir, "dev.tsv")), "dev")

    def get_labels(self):
        """See base class."""
        return ["0", "1"]

    def _create_examples(self, lines, set_type):
        """Creates examples for the training and dev sets."""
        examples = []
        for (i, line) in enumerate(lines):
            if i == 0:
                continue
            guid = "%s-%s" % (set_type, i)
            text_a = line[0]
            label = line[1]
            examples.append(InputExample(guid=guid,
                                         text_a=text_a,
                                         text_b=None,
                                         label=label))
        return examples


class StsbProcessor(DataProcessor):
    """Processor for the STS-B data set (GLUE version)."""

    def get_train_examples(self, data_dir):
        """See base class."""
        return self._create_examples(
            self._read_tsv(os.path.join(data_dir, "train.tsv")), "train")

    def get_dev_examples(self, data_dir):
        """See base class."""
        return self._create_examples(
            self._read_tsv(os.path.join(data_dir, "dev.tsv")), "dev")

    def get_labels(self):
        """See base class."""
        return [None]

    def _create_examples(self, lines, set_type):
        """Creates examples for the training and dev sets."""
        examples = []
        for (i, line) in enumerate(lines):
            if i == 0:
                continue
            guid = "%s-%s" % (set_type, line[0])
            text_a = line[7]
            text_b = line[8]
            label = line[-1]
            examples.append(InputExample(guid=guid,
                                         text_a=text_a,
                                         text_b=text_b,
                                         label=label))
        return examples


class QqpProcessor(DataProcessor):
    """Processor for the QQP data set (GLUE version)."""

    def get_train_examples(self, data_dir):
        """See base class."""
        return self._create_examples(
            self._read_tsv(os.path.join(data_dir, "train.tsv")), "train")

    def get_dev_examples(self, data_dir):
        """See base class."""
        return self._create_examples(
            self._read_tsv(os.path.join(data_dir, "dev.tsv")), "dev")

    def get_labels(self):
        """See base class."""
        return ["0", "1"]

    def _create_examples(self, lines, set_type):
        """Creates examples for the training and dev sets."""
        examples = []
        for (i, line) in enumerate(lines):
            if i == 0:
                continue
            guid = "%s-%s" % (set_type, line[0])
            try:
                text_a = line[3]
                text_b = line[4]
                label = line[5]
            except IndexError:
                continue
            examples.append(InputExample(guid=guid,
                                         text_a=text_a,
                                         text_b=text_b,
                                         label=label))
        return examples


class QnliProcessor(DataProcessor):
    """Processor for the QNLI data set (GLUE version)."""

    def get_train_examples(self, data_dir):
        """See base class."""
        return self._create_examples(
            self._read_tsv(os.path.join(data_dir, "train.tsv")), "train")

    def get_dev_examples(self, data_dir):
        """See base class."""
        return self._create_examples(
            self._read_tsv(os.path.join(data_dir, "dev.tsv")),
            "dev_matched")

    def get_labels(self):
        """See base class."""
        return ["entailment", "not_entailment"]

    def _create_examples(self, lines, set_type):
        """Creates examples for the training and dev sets."""
        examples = []
        for (i, line) in enumerate(lines):
            if i == 0:
                continue
            guid = "%s-%s" % (set_type, line[0])
            text_a = line[1]
            text_b = line[2]
            label = line[-1]
            examples.append(InputExample(guid=guid,
                                         text_a=text_a,
                                         text_b=text_b,
                                         label=label))
        return examples


class RteProcessor(DataProcessor):
    """Processor for the RTE data set (GLUE version)."""

    def get_train_examples(self, data_dir):
        """See base class."""
        return self._create_examples(
            self._read_tsv(os.path.join(data_dir, "train.tsv")), "train")

    def get_dev_examples(self, data_dir):
        """See base class."""
        return self._create_examples(
            self._read_tsv(os.path.join(data_dir, "dev.tsv")), "dev")

    def get_labels(self):
        """See base class."""
        return ["entailment", "not_entailment"]

    def _create_examples(self, lines, set_type):
        """Creates examples for the training and dev sets."""
        examples = []
        for (i, line) in enumerate(lines):
            if i == 0:
                continue
            guid = "%s-%s" % (set_type, line[0])
            text_a = line[1]
            text_b = line[2]
            label = line[-1]
            examples.append(InputExample(guid=guid,
                                         text_a=text_a,
                                         text_b=text_b,
                                         label=label))
        return examples


class WnliProcessor(DataProcessor):
    """Processor for the WNLI data set (GLUE version)."""

    def get_train_examples(self, data_dir):
        """See base class."""
        return self._create_examples(
            self._read_tsv(os.path.join(data_dir, "train.tsv")), "train")

    def get_dev_examples(self, data_dir):
        """See base class."""
        return self._create_examples(
            self._read_tsv(os.path.join(data_dir, "dev.tsv")), "dev")

    def get_labels(self):
        """See base class."""
        return ["0", "1"]

    def _create_examples(self, lines, set_type):
        """Creates examples for the training and dev sets."""
        examples = []
        for (i, line) in enumerate(lines):
            if i == 0:
                continue
            guid = "%s-%s" % (set_type, line[0])
            text_a = line[1]
            text_b = line[2]
            label = line[-1]
            examples.append(InputExample(guid=guid,
                                         text_a=text_a,
                                         text_b=text_b,
                                         label=label))
        return examples


processors = {
    "cola": ColaProcessor,
    "mnli": MnliProcessor,
    "mnli-mm": MnliMismatchedProcessor,
    "mrpc": MrpcProcessor,
    "sst-2": Sst2Processor,
    "sts-b": StsbProcessor,
    "qqp": QqpProcessor,
    "qnli": QnliProcessor,
    "rte": RteProcessor,
    "wnli": WnliProcessor,
}

output_modes = {
    "cola": "classification",
    "mnli": "classification",
    "mnli-mm": "classification",
    "mrpc": "classification",
    "sst-2": "classification",
    "sts-b": "regression",
    "qqp": "classification",
    "qnli": "classification",
    "rte": "classification",
    "wnli": "classification",
}

GLUE_TASKS_NUM_LABELS = {
    "cola": 2,
    "mnli": 3,
    "mrpc": 2,
    "sst-2": 2,
    "sts-b": 1,
    "qqp": 2,
    "qnli": 2,
    "rte": 2,
    "wnli": 2,
}<|MERGE_RESOLUTION|>--- conflicted
+++ resolved
@@ -198,76 +198,6 @@
     return labels
 
 
-<<<<<<< HEAD
-def process_nvidia_car(infold,
-                       uncased,
-                       modes=['train', 'test'],
-                       test_ratio=0.02):
-    infiles = {'train': f'{infold}/pytextTrainDataPOI_1_0.tsv',
-               'test': f'{infold}/test.tsv'}
-    outfold = f'{infold}/nvidia-car-nemo-processed'
-    intent_file = f'{outfold}/intent_labels.tsv'
-
-    if uncased:
-        outfold = f'{outfold}_uncased'
-
-    if if_exist(outfold, [f'{mode}.tsv' for mode in modes]):
-        logger.info(LOGGING_TMP.format('NVIDIA-CAR', outfold))
-        labels = get_car_labels(intent_file)
-        return outfold, labels
-    logger.info(f'Processing this dataset and store at {outfold}')
-
-    os.makedirs(outfold, exist_ok=True)
-
-    outfiles = {}
-
-    for mode in modes:
-        outfiles[mode] = open(os.path.join(outfold, mode + '.tsv'), 'w')
-        outfiles[mode].write('sentence\tlabel\n')
-        intents, sentences = [], []
-        start_index = 1
-
-        if mode == 'train':
-            all_intents = set()
-            start_index = 2
-
-        with open(infiles[mode], 'r') as f:
-            for line in f:
-                intent, _, sentence = line.strip().split('\t')
-                if uncased:
-                    sentence = sentence.lower()
-
-                if mode == 'train':
-                    all_intents.add(intent)
-                intents.append(intent)
-                sentences.append(' '.join(sentence.split()[start_index:-1]))
-
-        if mode == 'train':
-            i = 0
-            labels = {}
-            intent_out = open(intent_file, 'w')
-            for intent in all_intents:
-                labels[intent] = i
-                logger.info(f'{intent}\t{i}')
-                intent_out.write(f'{intent}\t{i}\n')
-                i += 1
-
-        seen, repeat = set(), 0
-        for intent, sentence in zip(intents, sentences):
-            if sentence in seen:
-                if mode == 'test':
-                    print(sentence)
-                repeat += 1
-                continue
-            text = f'{sentence}\t{labels[intent]}\n'
-            outfiles[mode].write(text)
-            seen.add(sentence)
-        logger.info(f'{repeat} repeated sentences in {mode}')
-    for mode in modes:
-        outfiles[mode].close()
-
-    return outfold, labels
-=======
 # def process_nvidia_car(infold,
 #                        uncased,
 #                        modes=['train', 'test'],
@@ -339,7 +269,6 @@
 #         logger.info(f'{repeat} repeated sentences in {mode}')
 #
 #     return outfold, labels
->>>>>>> abd0148c
 
 
 def process_twitter_airline(filename, uncased, modes=['train', 'test']):
